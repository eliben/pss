#-------------------------------------------------------------------------------
# pss: driver.py
#
# Top-level functions and data used to execute pss.
#
# Eli Bendersky (eliben@gmail.com)
# This code is in the public domain
#-------------------------------------------------------------------------------
import collections
import os
import re
import sys

from .filefinder import FileFinder
from .contentmatcher import ContentMatcher
from .matchresult import MatchResult
from .defaultpssoutputformatter import DefaultPssOutputFormatter
from .utils import istextfile
from .py3compat import str2bytes

TypeSpec = collections.namedtuple('TypeSpec', ['extensions', 'patterns'])

TYPE_MAP = {
    'actionscript':
        TypeSpec(['.as', '.mxml'], []),
    'ada':
        TypeSpec(['.ada', '.adb', '.ads'], []),
    'batch':
        TypeSpec(['.bat', '.cmd'], []),
    'asm':
        TypeSpec(['.asm', '.s', '.S'], []),
    'cc':
        TypeSpec(['.c', '.h', '.xs'], []),
    'cfg':
        TypeSpec(['.cfg', '.conf', '.config'], []),
    'cfmx':
        TypeSpec(['.cfc', '.cfm', '.cfml'], []),
    'cmake':
<<<<<<< HEAD
        TypeSpec([], ['(CMake(Lists|Funcs).txt|\.cmake$)']),
=======
        TypeSpec(['.cmake'], ['CMake(Lists|Funcs).txt']),
>>>>>>> 570ecd6e
    'cpp':
        TypeSpec(['.cpp', '.cc', '.cxx', '.m', '.hpp', '.hh', '.h', '.hxx'], []),
    'csharp':
        TypeSpec(['.cs'], []),
    'css':
        TypeSpec(['.css'], []),
    'cython':
        TypeSpec(['.pyx', '.pxd', '.pyxbld'], []),
    'elisp':
        TypeSpec(['.el', '.elisp'], []),
    'erlang':
        TypeSpec(['.erl', '.hrl'], []),
    'fortran':
        TypeSpec(['.f', '.f77', '.f90', '.F90', '.f95', '.F95', '.f03', '.for', '.ftn', '.fpp'], []),
<<<<<<< HEAD
=======
    'go':
        TypeSpec(['.go'], []),
>>>>>>> 570ecd6e
    'haskell':
        TypeSpec(['.hs', '.lhs'], []),
    'hh':
        TypeSpec(['.h'], []),
    'html':
        TypeSpec(['.htm', '.html', '.shtml', '.xhtml'], []),
    'inc':
        TypeSpec(['.inc', '.inl'], []),
    'java':
        TypeSpec(['.java', '.properties'], []),
    'js':
        TypeSpec(['.js'], []),
    'json':
        TypeSpec(['.json'], []),
    'jsp':
        TypeSpec(['.jsp'], []),
    'lisp':
        TypeSpec(['.lisp', '.lsp', '.cl'], []),
    'llvm':
        TypeSpec(['.ll'], []),
    'lua':
        TypeSpec(['.lua'], []),
    'make':
<<<<<<< HEAD
        TypeSpec([], ['([Mm]akefile|.mk$)']),
=======
        TypeSpec(['.mk'], ['[Mm]akefile']),
>>>>>>> 570ecd6e
    'mason':
        TypeSpec(['.mas', '.mthml', '.mpl', '.mtxt'], []),
    'objc':
        TypeSpec(['.m', '.h'], []),
    'objcpp':
        TypeSpec(['.mm', '.h'], []),
    'ocaml':
        TypeSpec(['.ml', '.mli'], []),
    'parrot':
        TypeSpec(['.pir', '.pasm', '.pmc', '.ops', '.pod', '.pg', '.tg'], []),
    'perl':
        TypeSpec(['.pl', '.pm', '.pod', '.t'], []),
    'php':
        TypeSpec(['.php', '.phpt', '.php3', '.php4', '.php5', '.phtml'], []),
    'plone':
        TypeSpec(['.pt', '.cpt', '.metadata', '.cpy', '.py'], []),
    'py':
<<<<<<< HEAD
        TypeSpec(['.py'], []),
    'python':
        TypeSpec(['.py'], []),
=======
        TypeSpec(['.py', '.pyw'], []),
    'python':
        TypeSpec(['.py', '.pyw'], []),
>>>>>>> 570ecd6e
    'rake':
        TypeSpec([], ['[Rr]akefile']),
    'rst':
        TypeSpec(['.rst', '.rest'], []),
    'rb':
        TypeSpec(['.rb'], []),
    'ruby':
        TypeSpec(['.rb', '.rhtml', '.rjs', '.rxml', '.erb', '.rake'], []),
    'scala':
        TypeSpec(['.scala'], []),
    'scheme':
        TypeSpec(['.scm', '.ss'], []),
    'scons':
<<<<<<< HEAD
        TypeSpec([], ['(SConstruct|.scons$)']),
=======
        TypeSpec(['.scons'], ['SConstruct']),
>>>>>>> 570ecd6e
    'shell':
        TypeSpec(['.sh', '.bash', '.csh', '.tcsh', '.ksh', '.zsh'], []),
    'smalltalk':
        TypeSpec(['.st'], []),
    'sql':
        TypeSpec(['.sql', '.ctl'], []),
    'tablegen':
        TypeSpec(['.td'], []),
    'tcl':
        TypeSpec(['.tck', '.itcl', '.itk'], []),
    'tex':
        TypeSpec(['.tex', '.cls', '.sty'], []),
    'tt':
        TypeSpec(['.tt', '.tt2', '.ttml'], []),
    'txt':
        TypeSpec(['.txt', '.text'], []),
    'vb':
        TypeSpec(['.bas', '.cls', '.frm', '.ctl', '.vb', '.resx'], []),
    'vim':
        TypeSpec(['.vim'], []),
    'withoutext':
        TypeSpec([''], []),
    'xml':
        TypeSpec(['.xml', '.dtd', '.xslt', '.ent'], []),
    'yaml':
        TypeSpec(['.yaml', '.yml'], []),
}

IGNORED_DIRS = set([
    'blib', '_build', '.bzr', '.cdv', 'cover_db', '__pycache__',
    'CVS', '_darcs', '~.dep', '~.dot', '.git', '.hg', '~.nib',
    '.pc', '~.plst', 'RCS', 'SCCS', '_sgbak', '.svn', '.tox'])

IGNORED_FILE_PATTERNS = set([r'~$', r'#.+#$', r'[._].*\.swp$', r'core\.\d+$'])


class PssOnlyFindFilesOption:
    """ Option to specify how to "only find files"
    """
    ALL_FILES, FILES_WITH_MATCHES, FILES_WITHOUT_MATCHES = range(3)


def pss_run(roots,
        pattern=None,
        output_formatter=None,
        only_find_files=False,
        only_find_files_option=PssOnlyFindFilesOption.ALL_FILES,
        search_all_types=False,
        search_all_files_and_dirs=False,
        add_ignored_dirs=[],
        remove_ignored_dirs=[],
        recurse=True,
        textonly=False,
        type_pattern=None, # for -G and -g
        include_types=[],  # empty means all known types are included
        exclude_types=[],
        ignore_case=False,
        smart_case=False,
        invert_match=False,
        whole_words=False,
        literal_pattern=False,
        max_match_count=sys.maxsize,
        do_colors=True,
        match_color_str=None,
        filename_color_str=None,
        lineno_color_str=None,
        do_break=True,
        do_heading=True,
        prefix_filename_to_file_matches=True,
        show_column_of_first_match=False,
        ncontext_before=0,
        ncontext_after=0,
        ):
    """ The main pss invocation function - handles all PSS logic.
        For documentation of options, see the --help output of the pss script,
        and study how its command-line arguments are parsed and passed to
        this function. Besides, most options are passed verbatim to submodules
        and documented there. I don't like to repeat myself too much :-)
    """
    # Set up a default output formatter, if none is provided
    #
    if output_formatter is None:
        output_formatter = DefaultPssOutputFormatter(
            do_colors=do_colors,
            match_color_str=match_color_str,
            filename_color_str=filename_color_str,
            lineno_color_str=lineno_color_str,
            do_heading=do_heading,
            prefix_filename_to_file_matches=prefix_filename_to_file_matches,
            show_column_of_first_match=show_column_of_first_match)

    # Set up the FileFinder
    #
    if search_all_files_and_dirs:
        ignore_dirs = set()
    else:
        # gotta love set arithmetic
        ignore_dirs = ((IGNORED_DIRS | set(add_ignored_dirs))
                        - set(remove_ignored_dirs))

    search_extensions = set()
    ignore_extensions = set()
    search_patterns = set()
    ignore_patterns = set()
    filter_include_patterns = set()
    filter_exclude_patterns = set()

    if not search_all_files_and_dirs and not search_all_types:
        filter_exclude_patterns = IGNORED_FILE_PATTERNS

        for typ in (include_types or TYPE_MAP):
            search_extensions.update(TYPE_MAP[typ].extensions)
            search_patterns.update(TYPE_MAP[typ].patterns)

        for typ in exclude_types:
            ignore_extensions.update(TYPE_MAP[typ].extensions)
            ignore_patterns.update(TYPE_MAP[typ].patterns)
    else:
        # all files are searched
        pass

    # type_pattern (-g/-G) is an AND filter to the search criteria
    if type_pattern is not None:
        filter_include_patterns.add(type_pattern)

    filefinder = FileFinder(
            roots=roots,
            recurse=recurse,
            find_only_text_files=textonly,
            ignore_dirs=ignore_dirs,
            search_extensions=search_extensions,
            ignore_extensions=ignore_extensions,
            search_patterns=search_patterns,
            ignore_patterns=ignore_patterns,
            filter_include_patterns=filter_include_patterns,
            filter_exclude_patterns=filter_exclude_patterns)

    # Set up the content matcher
    #

    if pattern is None:
        pattern = b''
    else:
        pattern = str2bytes(pattern)

    if (    not ignore_case and
            (smart_case and not _pattern_has_uppercase(pattern))):
        ignore_case = True

    matcher = ContentMatcher(
            pattern=pattern,
            ignore_case=ignore_case,
            invert_match=invert_match,
            whole_words=whole_words,
            literal_pattern=literal_pattern,
            max_match_count=max_match_count)

    # All systems go...
    #
    for filepath in filefinder.files():
        # If only_find_files is requested and no special option provided,
        # this is kind of 'find -name'
        if (    only_find_files and
                only_find_files_option == PssOnlyFindFilesOption.ALL_FILES):
            output_formatter.found_filename(filepath)
            continue
        # The main path: do matching inside the file.
        # Some files appear to be binary - they are not of a known file type
        # and the heuristic istextfile says they're binary. For these files
        # we try to find a single match and then simply report they're binary
        # files with a match. For other files, we let ContentMatcher do its
        # full work.
        #
        try:
            with open(filepath, 'rb') as fileobj:
                if not istextfile(fileobj):
                    # istextfile does some reading on fileobj, so rewind it
                    fileobj.seek(0)
                    matches = list(matcher.match_file(fileobj, max_match_count=1))
                    if matches:
                        output_formatter.binary_file_matches(
                                'Binary file %s matches\n' % filepath)
                    continue
                # istextfile does some reading on fileobj, so rewind it
                fileobj.seek(0)

                # If only files are to be found either with or without matches...
                if only_find_files:
                    matches = list(matcher.match_file(fileobj, max_match_count=1))
                    found = (
                        (   matches and
                            only_find_files_option == PssOnlyFindFilesOption.FILES_WITH_MATCHES)
                        or
                        (   not matches and
                            only_find_files_option == PssOnlyFindFilesOption.FILES_WITHOUT_MATCHES))
                    if found:
                        output_formatter.found_filename(filepath)
                    continue

                # This is the "normal path" when we examine and display the
                # matches inside the file.
                matches = list(matcher.match_file(fileobj))
                if not matches:
                    # Nothing to see here... move along
                    continue
                output_formatter.start_matches_in_file(filepath)
                if ncontext_before > 0 or ncontext_after > 0:
                    # If context lines should be printed, we have to read in the
                    # file line by line, marking which lines belong to context,
                    # which are matches, and which aren't interesting.
                    # _build_match_context_dict is used to create a dictionary
                    # that tells us for each line what category it belongs to
                    #
                    fileobj.seek(0)
                    match_context_dict = _build_match_context_dict(
                            matches, ncontext_before, ncontext_after)
                    # For being able to correctly emit context separators between
                    # non-adjacent chunks of context, these flags are maintained:
                    #   prev_was_blank: the previous line was blank
                    #   had_context: we already had some context printed before
                    #
                    prev_was_blank = False
                    had_context = False
                    for n, line in enumerate(fileobj, 1):
                        # Find out whether this line is a match, context or
                        # neither, and act accordingly
                        result, match = match_context_dict.get(n, (None, None))
                        if result is None:
                            prev_was_blank = True
                            continue
                        elif result == LINE_MATCH:
                            output_formatter.matching_line(match, filepath)
                        elif result == LINE_CONTEXT:
                            if prev_was_blank and had_context:
                                output_formatter.context_separator()
                            output_formatter.context_line(line, n, filepath)
                            had_context = True
                        prev_was_blank = False
                else:
                    # just show the matches without considering context
                    for match in matches:
                        output_formatter.matching_line(match, filepath)

                if do_break:
                    output_formatter.end_matches_in_file(filepath)
        except (OSError, IOError):
            # There was a problem opening or reading the file, so ignore it.
            pass

def _pattern_has_uppercase(pattern):
    """ Check whether the given regex pattern has uppercase letters to match
    """
    # Somewhat rough - check for uppercase chars not following an escape
    # char (which may mean valid regex flags like \A or \B)
    skipnext = False
    for c in pattern:
        if skipnext:
            skipnext = False
            continue
        elif c == '\\':
            skipnext = True
        else:
            if c >= 'A' and c <= 'Z':
                return True
    return False


LINE_MATCH, LINE_CONTEXT = range(2)


def _build_match_context_dict(matches, ncontext_before, ncontext_after):
    """ Given a list of MatchResult objects and number of context lines before
        and after a match, build a dictionary that maps line numbers to
        (line_kind, data) pairs. line_kind is either LINE_MATCH or LINE_CONTEXT
        and data holds the match object for LINE_MATCH.
    """
    d = {}
    for match in matches:
        # Take care to give LINE_MATCH entries priority over LINE_CONTEXT
        lineno = match.matching_lineno
        d[lineno] = LINE_MATCH, match

        context_start = lineno - ncontext_before
        context_end = lineno + ncontext_after
        for ncontext in range(context_start, context_end + 1):
            if ncontext not in d:
                d[ncontext] = LINE_CONTEXT, None
    return d

<|MERGE_RESOLUTION|>--- conflicted
+++ resolved
@@ -36,11 +36,7 @@
     'cfmx':
         TypeSpec(['.cfc', '.cfm', '.cfml'], []),
     'cmake':
-<<<<<<< HEAD
-        TypeSpec([], ['(CMake(Lists|Funcs).txt|\.cmake$)']),
-=======
         TypeSpec(['.cmake'], ['CMake(Lists|Funcs).txt']),
->>>>>>> 570ecd6e
     'cpp':
         TypeSpec(['.cpp', '.cc', '.cxx', '.m', '.hpp', '.hh', '.h', '.hxx'], []),
     'csharp':
@@ -55,11 +51,8 @@
         TypeSpec(['.erl', '.hrl'], []),
     'fortran':
         TypeSpec(['.f', '.f77', '.f90', '.F90', '.f95', '.F95', '.f03', '.for', '.ftn', '.fpp'], []),
-<<<<<<< HEAD
-=======
     'go':
         TypeSpec(['.go'], []),
->>>>>>> 570ecd6e
     'haskell':
         TypeSpec(['.hs', '.lhs'], []),
     'hh':
@@ -83,11 +76,7 @@
     'lua':
         TypeSpec(['.lua'], []),
     'make':
-<<<<<<< HEAD
-        TypeSpec([], ['([Mm]akefile|.mk$)']),
-=======
         TypeSpec(['.mk'], ['[Mm]akefile']),
->>>>>>> 570ecd6e
     'mason':
         TypeSpec(['.mas', '.mthml', '.mpl', '.mtxt'], []),
     'objc':
@@ -105,15 +94,9 @@
     'plone':
         TypeSpec(['.pt', '.cpt', '.metadata', '.cpy', '.py'], []),
     'py':
-<<<<<<< HEAD
-        TypeSpec(['.py'], []),
-    'python':
-        TypeSpec(['.py'], []),
-=======
         TypeSpec(['.py', '.pyw'], []),
     'python':
         TypeSpec(['.py', '.pyw'], []),
->>>>>>> 570ecd6e
     'rake':
         TypeSpec([], ['[Rr]akefile']),
     'rst':
@@ -127,11 +110,7 @@
     'scheme':
         TypeSpec(['.scm', '.ss'], []),
     'scons':
-<<<<<<< HEAD
-        TypeSpec([], ['(SConstruct|.scons$)']),
-=======
         TypeSpec(['.scons'], ['SConstruct']),
->>>>>>> 570ecd6e
     'shell':
         TypeSpec(['.sh', '.bash', '.csh', '.tcsh', '.ksh', '.zsh'], []),
     'smalltalk':
